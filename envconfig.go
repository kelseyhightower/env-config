// Copyright (c) 2013 Kelsey Hightower. All rights reserved.
// Use of this source code is governed by the MIT License that can be found in
// the LICENSE file.

package envconfig

import (
	"encoding"
	"errors"
	"fmt"
	"reflect"
	"regexp"
	"strconv"
	"strings"
	"time"
)

// ErrInvalidSpecification indicates that a specification is of the wrong type.
var ErrInvalidSpecification = errors.New("specification must be a struct pointer")

// A ParseError occurs when an environment variable cannot be converted to
// the type required by a struct field during assignment.
type ParseError struct {
	KeyName   string
	FieldName string
	TypeName  string
	Value     string
	Err       error
}

// Decoder has the same semantics as Setter, but takes higher precedence.
// It is provided for historical compatibility.
type Decoder interface {
	Decode(value string) error
}

// Setter is implemented by types can self-deserialize values.
// Any type that implements flag.Value also implements Setter.
type Setter interface {
	Set(value string) error
}

func (e *ParseError) Error() string {
	return fmt.Sprintf("envconfig.Process: assigning %[1]s to %[2]s: converting '%[3]s' to type %[4]s. details: %[5]s", e.KeyName, e.FieldName, e.Value, e.TypeName, e.Err)
}

// varInfo maintains information about the configuration variable
type VarInfo struct {
	Name  string
	Alt   string
	Key   string
	Field reflect.Value
	Tags  reflect.StructTag
}

// GatherInfo gathers information about the specified struct
func GatherInfo(prefix string, spec interface{}) ([]VarInfo, error) {
<<<<<<< HEAD
	expr := regexp.MustCompile("([^A-Z]+|[A-Z][^A-Z]+|[A-Z]+)")
=======
>>>>>>> 60270296
	s := reflect.ValueOf(spec)

	if s.Kind() != reflect.Ptr {
		return nil, ErrInvalidSpecification
	}
	s = s.Elem()
	if s.Kind() != reflect.Struct {
		return nil, ErrInvalidSpecification
	}
	typeOfSpec := s.Type()

	// over allocate an info array, we will extend if needed later
	infos := make([]VarInfo, 0, s.NumField())
	for i := 0; i < s.NumField(); i++ {
		f := s.Field(i)
		ftype := typeOfSpec.Field(i)
		if !f.CanSet() || ftype.Tag.Get("ignored") == "true" {
			continue
		}

		for f.Kind() == reflect.Ptr {
			if f.IsNil() {
				if f.Type().Elem().Kind() != reflect.Struct {
					// nil pointer to a non-struct: leave it alone
					break
				}
				// nil pointer to struct: create a zero instance
				f.Set(reflect.New(f.Type().Elem()))
			}
			f = f.Elem()
		}

<<<<<<< HEAD
		/*
			// Default to the field name as the env var name (will be upcased)
			key := ftype.Name

			// Best effort to un-pick camel casing as separate words
			if ftype.Tag.Get("split_words") == "true" {
				words := expr.FindAllStringSubmatch(ftype.Name, -1)
				if len(words) > 0 {
					var name []string
					for _, words := range words {
						name = append(name, words[0])
					}

					key = strings.Join(name, "_")
				}
			}

			alt := ftype.Tag.Get("envconfig")
			if alt != "" {
				key = alt
			}
		*/

=======
>>>>>>> 60270296
		// Capture information about the config variable
		info := VarInfo{
			Name:  ftype.Name,
			Field: f,
			Tags:  ftype.Tag,
			Alt:   strings.ToUpper(ftype.Tag.Get("envconfig")),
		}

<<<<<<< HEAD
		// Default to the field name as the env var name (will be upcased)
		info.Key = info.Name

		// Best effort to un-pick camel casing as separate words
		if ftype.Tag.Get("split_words") == "true" {
			words := expr.FindAllStringSubmatch(ftype.Name, -1)
			if len(words) > 0 {
				var name []string
				for _, words := range words {
					name = append(name, words[0])
				}

				info.Key = strings.Join(name, "_")
			}
		}
=======
		info.Key = info.Name
>>>>>>> 60270296
		if info.Alt != "" {
			info.Key = info.Alt
		}
		if prefix != "" {
			info.Key = fmt.Sprintf("%s_%s", prefix, info.Key)
		}
		info.Key = strings.ToUpper(info.Key)
		infos = append(infos, info)

		if f.Kind() == reflect.Struct {
			// honor Decode if present
			if decoderFrom(f) == nil && setterFrom(f) == nil && textUnmarshaler(f) == nil {
				innerPrefix := prefix
				if !ftype.Anonymous {
					innerPrefix = info.Key
				}

				embeddedPtr := f.Addr().Interface()
				embeddedInfos, err := GatherInfo(innerPrefix, embeddedPtr)
				if err != nil {
					return nil, err
				}
				infos = append(infos, embeddedInfos...)

				continue
			}
		}
	}
	return infos, nil
}

// Process populates the specified struct based on environment variables
func Process(prefix string, spec interface{}) error {
	infos, err := GatherInfo(prefix, spec)

	for _, info := range infos {

		// `os.Getenv` cannot differentiate between an explicitly set empty value
		// and an unset value. `os.LookupEnv` is preferred to `syscall.Getenv`,
<<<<<<< HEAD
		// but it is only available in go1.5 or newer. We're using Go build tags
		// here to use os.LookupEnv for >=go1.5
		value, ok := lookupEnv(info.Key)
		if !ok && info.Alt != "" {
			value, ok = lookupEnv(info.Alt)
=======
		// but it is only available in go1.5 or newer.
		value, ok := syscall.Getenv(info.Key)
		if !ok && info.Alt != "" {
			value, ok = syscall.Getenv(info.Alt)
>>>>>>> 60270296
		}

		def := info.Tags.Get("default")
		if def != "" && !ok {
			value = def
		}

		req := info.Tags.Get("required")
		if !ok && def == "" {
			if req == "true" {
				return fmt.Errorf("required key %s missing value", info.Key)
			}
			continue
		}

		err := processField(value, info.Field)
		if err != nil {
			return &ParseError{
				KeyName:   info.Key,
				FieldName: info.Name,
				TypeName:  info.Field.Type().String(),
				Value:     value,
				Err:       err,
			}
		}
	}

	return err
}

// MustProcess is the same as Process but panics if an error occurs
func MustProcess(prefix string, spec interface{}) {
	if err := Process(prefix, spec); err != nil {
		panic(err)
	}
}

func processField(value string, field reflect.Value) error {
	typ := field.Type()

	decoder := decoderFrom(field)
	if decoder != nil {
		return decoder.Decode(value)
	}
	// look for Set method if Decode not defined
	setter := setterFrom(field)
	if setter != nil {
		return setter.Set(value)
	}

	if t := textUnmarshaler(field); t != nil {
		return t.UnmarshalText([]byte(value))
	}

	if typ.Kind() == reflect.Ptr {
		typ = typ.Elem()
		if field.IsNil() {
			field.Set(reflect.New(typ))
		}
		field = field.Elem()
	}

	switch typ.Kind() {
	case reflect.String:
		field.SetString(value)
	case reflect.Int, reflect.Int8, reflect.Int16, reflect.Int32, reflect.Int64:
		var (
			val int64
			err error
		)
		if field.Kind() == reflect.Int64 && typ.PkgPath() == "time" && typ.Name() == "Duration" {
			var d time.Duration
			d, err = time.ParseDuration(value)
			val = int64(d)
		} else {
			val, err = strconv.ParseInt(value, 0, typ.Bits())
		}
		if err != nil {
			return err
		}

		field.SetInt(val)
	case reflect.Uint, reflect.Uint8, reflect.Uint16, reflect.Uint32, reflect.Uint64:
		val, err := strconv.ParseUint(value, 0, typ.Bits())
		if err != nil {
			return err
		}
		field.SetUint(val)
	case reflect.Bool:
		val, err := strconv.ParseBool(value)
		if err != nil {
			return err
		}
		field.SetBool(val)
	case reflect.Float32, reflect.Float64:
		val, err := strconv.ParseFloat(value, typ.Bits())
		if err != nil {
			return err
		}
		field.SetFloat(val)
	case reflect.Slice:
		vals := strings.Split(value, ",")
		sl := reflect.MakeSlice(typ, len(vals), len(vals))
		for i, val := range vals {
			err := processField(val, sl.Index(i))
			if err != nil {
				return err
			}
		}
		field.Set(sl)
	}

	return nil
}

func interfaceFrom(field reflect.Value, fn func(interface{}, *bool)) {
	// it may be impossible for a struct field to fail this check
	if !field.CanInterface() {
		return
	}
	var ok bool
	fn(field.Interface(), &ok)
	if !ok && field.CanAddr() {
		fn(field.Addr().Interface(), &ok)
	}
}

func decoderFrom(field reflect.Value) (d Decoder) {
	interfaceFrom(field, func(v interface{}, ok *bool) { d, *ok = v.(Decoder) })
	return d
}

func setterFrom(field reflect.Value) (s Setter) {
	interfaceFrom(field, func(v interface{}, ok *bool) { s, *ok = v.(Setter) })
	return s
}

func textUnmarshaler(field reflect.Value) (t encoding.TextUnmarshaler) {
	interfaceFrom(field, func(v interface{}, ok *bool) { t, *ok = v.(encoding.TextUnmarshaler) })
	return t
}<|MERGE_RESOLUTION|>--- conflicted
+++ resolved
@@ -55,10 +55,7 @@
 
 // GatherInfo gathers information about the specified struct
 func GatherInfo(prefix string, spec interface{}) ([]VarInfo, error) {
-<<<<<<< HEAD
 	expr := regexp.MustCompile("([^A-Z]+|[A-Z][^A-Z]+|[A-Z]+)")
-=======
->>>>>>> 60270296
 	s := reflect.ValueOf(spec)
 
 	if s.Kind() != reflect.Ptr {
@@ -91,32 +88,6 @@
 			f = f.Elem()
 		}
 
-<<<<<<< HEAD
-		/*
-			// Default to the field name as the env var name (will be upcased)
-			key := ftype.Name
-
-			// Best effort to un-pick camel casing as separate words
-			if ftype.Tag.Get("split_words") == "true" {
-				words := expr.FindAllStringSubmatch(ftype.Name, -1)
-				if len(words) > 0 {
-					var name []string
-					for _, words := range words {
-						name = append(name, words[0])
-					}
-
-					key = strings.Join(name, "_")
-				}
-			}
-
-			alt := ftype.Tag.Get("envconfig")
-			if alt != "" {
-				key = alt
-			}
-		*/
-
-=======
->>>>>>> 60270296
 		// Capture information about the config variable
 		info := VarInfo{
 			Name:  ftype.Name,
@@ -125,7 +96,6 @@
 			Alt:   strings.ToUpper(ftype.Tag.Get("envconfig")),
 		}
 
-<<<<<<< HEAD
 		// Default to the field name as the env var name (will be upcased)
 		info.Key = info.Name
 
@@ -141,9 +111,6 @@
 				info.Key = strings.Join(name, "_")
 			}
 		}
-=======
-		info.Key = info.Name
->>>>>>> 60270296
 		if info.Alt != "" {
 			info.Key = info.Alt
 		}
@@ -183,18 +150,11 @@
 
 		// `os.Getenv` cannot differentiate between an explicitly set empty value
 		// and an unset value. `os.LookupEnv` is preferred to `syscall.Getenv`,
-<<<<<<< HEAD
 		// but it is only available in go1.5 or newer. We're using Go build tags
 		// here to use os.LookupEnv for >=go1.5
 		value, ok := lookupEnv(info.Key)
 		if !ok && info.Alt != "" {
 			value, ok = lookupEnv(info.Alt)
-=======
-		// but it is only available in go1.5 or newer.
-		value, ok := syscall.Getenv(info.Key)
-		if !ok && info.Alt != "" {
-			value, ok = syscall.Getenv(info.Alt)
->>>>>>> 60270296
 		}
 
 		def := info.Tags.Get("default")
