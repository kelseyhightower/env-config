--- conflicted
+++ resolved
@@ -13,21 +13,14 @@
 )
 
 type Specification struct {
-<<<<<<< HEAD
 	Debug bool
 	Port  int
 	Rate  float32
 	User  string
 	Keys  []string
-=======
-	Debug                        bool
-	Port                         int
-	Rate                         float32
-	User                         string
 	MultiWordVar                 string
 	MultiWordVarWithAlt          string `envconfig:"MULTI_WORD_VAR_WITH_ALT"`
 	MultiWordVarWithLowerCaseAlt string `envconfig:"multi_word_var_with_lower_case_alt"`
->>>>>>> 7e6571f1
 }
 
 func TestProcess(t *testing.T) {
@@ -114,7 +107,6 @@
 	}
 }
 
-<<<<<<< HEAD
 func TestCustomDecoder(t *testing.T) {
     var s Specification
 	os.Clearenv()
@@ -174,7 +166,9 @@
 	err := Process("env_config", &s)
 	if err.Error() != "envconfig.Process: processing ENV_CONFIG_KEYS for Keys: error in custom decoder: !" {
 		t.Errorf("unexpected error: %s", err)
-=======
+	}
+}
+
 func TestAlternateVarNames(t *testing.T) {
 	var s Specification
 	os.Clearenv()
@@ -200,6 +194,5 @@
 	// Alt value is not case sensitive and is treated as all uppercase
 	if s.MultiWordVarWithLowerCaseAlt != "baz" {
 		t.Errorf("expected %q, got %q", "baz", s.MultiWordVarWithLowerCaseAlt)
->>>>>>> 7e6571f1
 	}
 }